--- conflicted
+++ resolved
@@ -31,17 +31,6 @@
   override fun installAndOpenLearningProject(projectPath: Path,
                                              projectToClose: Project?,
                                              postInitCallback: (learnProject: Project) -> Unit) {
-<<<<<<< HEAD
-    val copied = ProjectUtils.copyLearningProjectFiles(projectPath, this)
-    if (!copied) return
-    ProjectUtils.createVersionFile(projectPath)
-    val projectDirectoryVirtualFile = LocalFileSystem.getInstance().refreshAndFindFileByNioFile(projectPath)
-                                      ?: error("Copied Learn project folder is null")
-    invokeLater {
-      val project = ProjectUtil.openOrImport(projectDirectoryVirtualFile.toNioPath(), OpenProjectTask(projectToClose = projectToClose))
-                    ?: error("Could not create project for $primaryLanguage")
-      postInitCallback(project)
-=======
     ProjectUtils.simpleInstallAndOpenLearningProject(projectPath, this,
                                                      OpenProjectTask(projectToClose = projectToClose),
                                                      postInitCallback)
@@ -63,7 +52,6 @@
           it.print(generator.createReadmeMdText())
         }
       }
->>>>>>> 3f278d0e
     }
   }
 
