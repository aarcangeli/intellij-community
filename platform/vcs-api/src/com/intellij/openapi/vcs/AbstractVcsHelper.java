--- conflicted
+++ resolved
@@ -153,7 +153,6 @@
                                                                 final String singleFilePromptTemplate,
                                                                 final VcsShowConfirmationOption confirmationOption);
 
-<<<<<<< HEAD
   @Nullable
   public Collection<FilePath> selectFilePathsToProcess(List<FilePath> files,
                                                                 final String title,
@@ -165,7 +164,8 @@
                                                                 @Nullable String cancelActionName) {
     return selectFilePathsToProcess(files, title, prompt, singleFileTitle, singleFilePromptTemplate, confirmationOption);
   };
-=======
+  
+  
   /**
    * Shows commit dialog, fills it with the given changes and given commit message, initially selects the given changelist.
    * @return true if user commits the changes, and commit succeeds; false if user presses Cancel or commit fails with errors.
@@ -173,5 +173,5 @@
   public abstract boolean commitChanges(@NotNull List<Change> changes, @NotNull LocalChangeList initialChangeList,
                                         @NotNull String commitMessage, @Nullable CommitExecutor executor);
 
->>>>>>> 24a14eaf
+  
 }