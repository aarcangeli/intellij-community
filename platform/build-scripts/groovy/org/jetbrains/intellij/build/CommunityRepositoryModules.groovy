--- conflicted
+++ resolved
@@ -214,14 +214,11 @@
       withResource("resources/jediterm-bash.in", "")
       withResource("resources/fish/config.fish", "fish")
     },
-<<<<<<< HEAD
-    PythonCommunityPluginModules.pythonCommunityPluginLayout()
-=======
+    PythonCommunityPluginModules.pythonCommunityPluginLayout(),
     // required for android plugin
     plugin("smali") {
       withModule("smali")
     }
->>>>>>> 84d8cc86
   ]
 
   static PluginLayout androidPlugin(Map<String, String> additionalModulesToJars) {
@@ -249,14 +246,7 @@
       withModule("adt-ui", "adt-ui.jar")
       withModule("adt-ui-model", "adt-ui.jar")
       withModule("repository")
-<<<<<<< HEAD
-      withModule("common", "android-common.jar")
-      withModule("android-common", "android-common.jar", null)
-      withModule("android-rt", "android-rt.jar", null)
-      withModule("android-annotations", "androidAnnotations.jar")
-=======
       withModule("sherpa-ui", "constraint-layout.jar")
->>>>>>> 84d8cc86
       withModule("sdklib", "sdklib.jar")
       withModule("sdk-common", "sdk-common.jar")
       withModule("layoutlib-api", "layoutlib-api.jar")
@@ -278,19 +268,12 @@
       withModule("perflib", "sdk-tools.jar")
       withModule("builder-model", "sdk-tools.jar")
       withModule("builder-test-api", "sdk-tools.jar")
-<<<<<<< HEAD
-      withModule("instant-run-common", "sdk-tools.jar")
-      withModule("instant-run-client", "sdk-tools.jar")
-      withModule("instant-run-runtime", "sdk-tools.jar")
-      withModule("android-jps-plugin", "jps/android-jps-plugin.jar", null)
-=======
       withModule("android-annotations", "sdk-tools.jar")
       withModule("layoutinspector", "sdk-tools.jar")
 
       withJpsModule("android-gradle-jps")
       withJpsModule("android-jps-plugin")
 
->>>>>>> 84d8cc86
       withProjectLibrary("freemarker-2.3.20") //todo[nik] move to module libraries
       withProjectLibrary("jgraphx-3.4.0.1") //todo[nik] move to module libraries
       withProjectLibrary("kxml2") //todo[nik] move to module libraries
