--- conflicted
+++ resolved
@@ -621,12 +621,25 @@
   }
 
   public void testFunctionTypeAsUnificationArgument() {
-    doTest("int",
+    doTest("list[int] | str | unicode",
            "def map2(f, xs):\n" +
            "    '''\n" +
            "    :type f: (T) -> V | None\n" +
-           "    :type xs: collections.Iterable[T] | bytes | unicode\n" +
-           "    :rtype: list[V] | bytes | unicode\n" +
+           "    :type xs: collections.Iterable[T] | str | unicode\n" +
+           "    :rtype: list[V] | str | unicode\n" +
+           "    '''\n" +
+           "    pass\n" +
+           "\n" +
+           "expr = map2(lambda x: 10, ['1', '2', '3'])\n");
+  }
+
+  public void testFunctionTypeAsUnificationArgumentWithSubscription() {
+    doTest("int | str | unicode",
+           "def map2(f, xs):\n" +
+           "    '''\n" +
+           "    :type f: (T) -> V | None\n" +
+           "    :type xs: collections.Iterable[T] | str | unicode\n" +
+           "    :rtype: list[V] | str | unicode\n" +
            "    '''\n" +
            "    pass\n" +
            "\n" +
@@ -878,8 +891,6 @@
     doMultiFileTest("ndarray",
                     "import numpy as np\n" +
                     "expr = np.array([1,2,3])\n");
-<<<<<<< HEAD
-=======
   }
 
   public void testUnionTypeAttributeOfDifferentTypes() {
@@ -934,11 +945,10 @@
            "\n" +
            "expr = f()[0]\n" +
            "print(expr)\n");
->>>>>>> ae3f7166
   }
 
   private static TypeEvalContext getTypeEvalContext(@NotNull PyExpression element) {
-    return TypeEvalContext.userInitiated(element.getContainingFile()).withTracing();
+    return TypeEvalContext.userInitiated(element.getProject(), element.getContainingFile()).withTracing();
   }
 
   private PyExpression parseExpr(String text) {
