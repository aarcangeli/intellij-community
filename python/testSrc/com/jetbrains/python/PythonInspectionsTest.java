package com.jetbrains.python;

import com.intellij.codeInspection.LocalInspectionTool;
import com.intellij.codeInspection.ex.LocalInspectionToolWrapper;
import com.jetbrains.python.fixtures.PyLightFixtureTestCase;
import com.jetbrains.python.inspections.*;
import com.jetbrains.python.psi.LanguageLevel;

/**
 * @author yole
 */
public class PythonInspectionsTest extends PyLightFixtureTestCase {
  public void testReturnValueFromInit() {
    LocalInspectionTool inspection = new PyReturnFromInitInspection();
    doTest(getTestName(true), inspection);
  }

  private void doTest(String testName, LocalInspectionTool localInspectionTool) {
    myFixture.testInspection("inspections/" + testName, new LocalInspectionToolWrapper(localInspectionTool));
  }

  private void doTestWithPy3k(String testName, LocalInspectionTool localInspectionTool) {
    doTestWithLanguageLevel(testName, localInspectionTool, LanguageLevel.PYTHON30);
  }

  private void doTestWithLanguageLevel(String testName,
                                       LocalInspectionTool localInspectionTool,
                                       LanguageLevel languageLevel) {
    setLanguageLevel(languageLevel);
    try {
      doTest(testName, localInspectionTool);
    }
    finally {
      setLanguageLevel(null);
    }
  }

  public void testPyMethodFirstArgAssignmentInspection() {
    LocalInspectionTool inspection = new PyMethodFirstArgAssignmentInspection();
    doTest(getTestName(false), inspection);
  }

  public void testPyUnreachableCodeInspection() {
    LocalInspectionTool inspection = new PyUnreachableCodeInspection();
    doTest(getTestName(false), inspection);
  }

  public void testPyUnresolvedReferencesInspection() {
    LocalInspectionTool inspection = new PyUnresolvedReferencesInspection();
    doTest(getTestName(false), inspection);
  }

  public void testPyArgumentListInspection() {
    LocalInspectionTool inspection = new PyArgumentListInspection();
    doTest(getTestName(false), inspection);
  }

  public void testPyMethodParametersInspection() {
    LocalInspectionTool inspection = new PyMethodParametersInspection();
    doTest(getTestName(false), inspection);
  }

  public void testPyNestedDecoratorsInspection() {
    LocalInspectionTool inspection = new PyNestedDecoratorsInspection();
    doTest(getTestName(false), inspection);
  }

  public void testPyArgumentListInspection3K() {
    LocalInspectionTool inspection = new PyArgumentListInspection();
    doTestWithPy3k(getTestName(false), inspection);
  }

  public void testPyRedeclarationInspection() {
    LocalInspectionTool inspection = new PyRedeclarationInspection();
    doTest(getTestName(false), inspection);
  }

  public void testPyStringFormatInspection() {
    LocalInspectionTool inspection = new PyStringFormatInspection();
    doTest(getTestName(false), inspection);
  }

  public void testPyMethodOverridingInspection() {
    LocalInspectionTool inspection = new PyMethodOverridingInspection();
    doTest(getTestName(false), inspection);
  }

  public void testPyTrailingSemicolonInspection() {
    LocalInspectionTool inspection = new PyTrailingSemicolonInspection();
    doTest(getTestName(false), inspection);
  }

  public void testPyUnusedLocalVariableInspection() {
    PyUnusedLocalInspection inspection = new PyUnusedLocalInspection();
    inspection.ignoreTupleUnpacking = false;
    inspection.ignoreLambdaParameters = false;
    doTest(getTestName(false), inspection);
  }

  public void testPyUnusedVariableTupleUnpacking() {
    doHighlightingTest(PyUnusedLocalInspection.class, LanguageLevel.PYTHON26);
  }

  public void testPyUnusedLocalFunctionInspection() {
    PyUnusedLocalInspection inspection = new PyUnusedLocalInspection();
    doTest(getTestName(false), inspection);
  }

  public void testPyDictCreationInspection() {
    doHighlightingTest(PyDictCreationInspection.class, LanguageLevel.PYTHON26);
  }

  public void testPyDeprecatedModulesInspection() {
    setLanguageLevel(LanguageLevel.PYTHON25);
    try {
      LocalInspectionTool inspection = new PyDeprecatedModulesInspection();
      doTest(getTestName(false), inspection);
    }
    finally {
      setLanguageLevel(null);
    }
  }

  public void testPyTupleAssignmentBalanceInspection() {
    LocalInspectionTool inspection = new PyTupleAssignmentBalanceInspection();
    doTest(getTestName(false), inspection);
  }

  public void testPyTupleAssignmentBalanceInspection2() {
    LocalInspectionTool inspection = new PyTupleAssignmentBalanceInspection();
    doTestWithPy3k(getTestName(false), inspection);
  }

  public void testPyClassicStyleClassInspection() {
    LocalInspectionTool inspection = new PyClassicStyleClassInspection();
    doTest(getTestName(false), inspection);
  }

  public void testPyExceptClausesOrderInspection() {
    doHighlightingTest(PyExceptClausesOrderInspection.class, LanguageLevel.PYTHON26);
  }

  public void testPyExceptionInheritInspection() {
    LocalInspectionTool inspection = new PyExceptionInheritInspection();
    doTest(getTestName(false), inspection);
  }

  public void testPyDefaultArgumentInspection() {
    LocalInspectionTool inspection = new PyDefaultArgumentInspection();
    doTest(getTestName(false), inspection);
  }

  public void testPyRaisingNewStyleClassInspection() {
    LocalInspectionTool inspection = new PyRaisingNewStyleClassInspection();
    doTestWithLanguageLevel(getTestName(false), inspection, LanguageLevel.PYTHON24);
  }

  public void testPyUnboundLocalVariableInspection() {
    LocalInspectionTool inspection = new PyUnboundLocalVariableInspection();
    doTest(getTestName(false), inspection);
  }

  public void testPyUnboundLocalVariableInspectionPy3k() {
    LocalInspectionTool inspection = new PyUnboundLocalVariableInspection();
    doTestWithPy3k(getTestName(false), inspection);
  }

  public void testPyDocstringInspection() {
    LocalInspectionTool inspection = new PyDocstringInspection();
    doTest(getTestName(false), inspection);
  }

  public void testPyStatementEffectInspection() {
    doHighlightingTest(PyStatementEffectInspection.class, LanguageLevel.PYTHON26);
  }

  public void testPySimplifyBooleanCheckInspection() {
    doHighlightingTest(PySimplifyBooleanCheckInspection.class, LanguageLevel.PYTHON26);
  }

  public void testPyFromFutureImportInspection() {
    doHighlightingTest(PyFromFutureImportInspection.class, LanguageLevel.PYTHON26);
  }

  public void testPyFromFutureImportInspectionDocString() {
    myFixture.configureByFile("inspections/PyFromFutureImportInspection/module_docstring.py");
    myFixture.enableInspections(PyFromFutureImportInspection.class);
    myFixture.checkHighlighting(true, false, false);
  }

  public void testPyComparisonWithNoneInspection() {
    LocalInspectionTool inspection = new PyComparisonWithNoneInspection();
    doTest(getTestName(false), inspection);
  }

  public void testPyStringExceptionInspection() {
    LocalInspectionTool inspection = new PyStringExceptionInspection();
    doTest(getTestName(false), inspection);
  }

  public void testPySuperArgumentsInspection() {
    LocalInspectionTool inspection = new PySuperArgumentsInspection();
    doTest(getTestName(false), inspection);
  }

  public void testPyByteLiteralInspection() {
    LocalInspectionTool inspection = new PyByteLiteralInspection();
    doTest(getTestName(false), inspection);
  }

  public void testPyTupleItemAssignmentInspection() {
    LocalInspectionTool inspection = new PyTupleItemAssignmentInspection();
    doTest(getTestName(false), inspection);
  }

  public void testPyInitNewSignatureInspection() {
    LocalInspectionTool inspection = new PyInitNewSignatureInspection();
    doTest(getTestName(false), inspection);
  }

<<<<<<< HEAD
  public void testPyCallByClassInspection() throws Exception {
    doTest(getTestName(false), new PyCallByClassInspection());
    // I'd gladly use doHighlightingTest,
    // but I have to handle two simultaneous highlights of the same element:
    // the lines become insanely long
=======
  public void testPyCallByClassInspection() {
    myFixture.configureByFile("inspections/" + getTestName(true) + "/test.py");
    myFixture.enableInspections(PyCallByClassInspection.class);
    myFixture.checkHighlighting(true, false, true);
>>>>>>> c31f628b
  }

  public void testPyCallingNonCallableInspection() {
    doHighlightingTest(PyCallingNonCallableInspection.class, LanguageLevel.PYTHON26);
  }

  private void doHighlightingTest(final Class<? extends PyInspection> inspectionClass) {
    myFixture.configureByFile("inspections/" + getTestName(true) + "/test.py");
    myFixture.enableInspections(inspectionClass);
    myFixture.checkHighlighting(true, false, false);
  }

  private void doHighlightingTest(final Class<? extends PyInspection> inspectionClass, final LanguageLevel languageLevel) {
    setLanguageLevel(languageLevel);
    try {
      doHighlightingTest(inspectionClass);
    }
    finally {
      setLanguageLevel(null);
    }
  }

  public void testPyPropertyAccessInspection() {
    doTestWithLanguageLevel(getTestName(false), new PyPropertyAccessInspection(), LanguageLevel.PYTHON26);
  }

  public void testPyPropertyDefinitionInspection25() {
    doTestWithLanguageLevel(getTestName(false), new PyPropertyDefinitionInspection(), LanguageLevel.PYTHON25);
  }

  public void testPyPropertyDefinitionInspection26() {
    doTestWithLanguageLevel(getTestName(false), new PyPropertyDefinitionInspection(), LanguageLevel.PYTHON26);
  }

  public void testInconsistentIndentation() {
    doHighlightingTest(PyInconsistentIndentationInspection.class, LanguageLevel.PYTHON26);
  }
}<|MERGE_RESOLUTION|>--- conflicted
+++ resolved
@@ -218,18 +218,8 @@
     doTest(getTestName(false), inspection);
   }
 
-<<<<<<< HEAD
-  public void testPyCallByClassInspection() throws Exception {
-    doTest(getTestName(false), new PyCallByClassInspection());
-    // I'd gladly use doHighlightingTest,
-    // but I have to handle two simultaneous highlights of the same element:
-    // the lines become insanely long
-=======
   public void testPyCallByClassInspection() {
-    myFixture.configureByFile("inspections/" + getTestName(true) + "/test.py");
-    myFixture.enableInspections(PyCallByClassInspection.class);
-    myFixture.checkHighlighting(true, false, true);
->>>>>>> c31f628b
+    doHighlightingTest(PyCallByClassInspection.class); // ok, we can handle insanely long lines :)
   }
 
   public void testPyCallingNonCallableInspection() {
